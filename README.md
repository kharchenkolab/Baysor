[![Build Status](https://travis-ci.com/kharchenkolab/Baysor.svg?branch=master)](https://travis-ci.com/github/kharchenkolab/Baysor)
[![codecov](https://codecov.io/gh/kharchenkolab/Baysor/branch/master/graph/badge.svg?token=12AE1N3DY4)](undefined)

# Baysor

**Bay**esian **s**egmentation **o**f imaging-based spatial t**r**anscriptomics data

- [News (\[0.6.0\] — 2023-04-13)](#news-060--2023-04-13)
- [Overview](#overview)
- [Installation](#installation)
  - [Binary download](#binary-download)
  - [Install as a Julia package](#install-as-a-julia-package)
  - [Docker](#docker)
- [Run](#run)
  - [Dataset preview](#dataset-preview)
  - [Full run](#full-run)
    - [Normal run](#normal-run)
    - [Using a prior segmentation](#using-a-prior-segmentation)
      - [Segmenting stains](#segmenting-stains)
    - [Segmenting cells with pronounced intracellular structure](#segmenting-cells-with-pronounced-intracellular-structure)
    - [Outputs](#outputs)
    - [Choice of parameters](#choice-of-parameters)
  - [Extract NCVs (neighborhood composition vectors)](#extract-ncvs-neighborhood-composition-vectors)
  - [Multi-threading](#multi-threading)
- [Advanced configuration](#advanced-configuration)
- [Preparing a release](#preparing-a-release)
- [Citation](#citation)

## News ([0.6.0] — 2023-04-13)

**A major update!**

- Simplified installation
- Fixed various issues: memory usage of NCVs, polygon output
- Finished loom support
- Updated CLI and configuration *(breaking changes in the config file structure!)*
- *And more*

*See the [changelog](CHANGELOG.md) for more detalis.*

## Overview

Baysor is a tool for performing cell segmentation on imaging-based spatial transcriptomics data. It optimizes segmentation considering the likelihood of transcriptional composition, size and shape of the cell. The approach can take into account nuclear or cytoplasm staining, however, can also perform segmentation based on the detected molecules alone. The details of the method are described in the [paper](https://www.nature.com/articles/s41587-021-01044-w), or [pre-print](https://www.biorxiv.org/content/10.1101/2020.10.05.326777v1) (old version of the text). To reproduce the analysis from the paper see [BaysorAnalysis](https://github.com/kharchenkolab/BaysorAnalysis) repo.

See the 16-min **[live-demo of Baysor](https://vimeo.com/558564804)** for an overview of the workflow! Also, here is [my 2023 video](https://www.youtube.com/watch?v=4jG2zFf20Ho) with the paper presentation and some updates on the ideas.

**Do you have any question? Start [a discussion](https://github.com/kharchenkolab/Baysor/discussions)!**

## Installation

### Binary download

The easiest way to install Baysor on Linux is to download a binary from the [release section](https://github.com/kharchenkolab/Baysor/releases) (see *Assets*). There, you can use *bin/baysor* executable. For other platforms, "Install as a Julia package" is a recommended way.
*If you know how to reliably compile binaries for MacOS or Windows, please, let me know in issues or over email!*

### Install as a Julia package

If you need to install julia, [`juliaup`](https://github.com/julialang/juliaup#installation) is a recommended way. It's cross-platform and doesn't require admin privileges. *TL;DR: `curl -fsSL https://install.julialang.org | sh`* .

To install Baysor as a Julia package run the following command from your CLI *(it requires `gcc` or `clang` installed)*:

```bash
julia -e 'using Pkg; Pkg.add(PackageSpec(url="https://github.com/kharchenkolab/Baysor.git")); Pkg.build()'
```

It will install all dependencies, compile the package and create an executable in `~/.julia/bin/baysor`. *This executable can be moved to any other place if you need it.*

#### Installing other versions

To install development version, use `Pkg.add(PackageSpec(url="https://github.com/kharchenkolab/Baysor.git", rev="develop"))`:

```bash
julia -e 'using Pkg; Pkg.add(PackageSpec(url="https://github.com/kharchenkolab/Baysor.git", rev="develop")); Pkg.build()'
```

Other versions may be similarly installed by passing the version to the `rev` parameter (e.g., `rev="v0.5.2"`).


### Docker

Alternatively, you can use Docker. It contains executable `baysor` to run Baysor from CLI, as well as IJulia installation to use Baysor with Jupyter.
The [repo](https://hub.docker.com/r/vpetukhov/baysor) also has images for older versions.

```bash
docker run -it --rm vpetukhov/baysor:latest
```

Build by hands:

```bash
docker pull julia:latest
cd Baysor/docker
docker build .
```

You can find more info about dockers at [Docker Cheat Sheet](https://github.com/wsargent/docker-cheat-sheet).

## Run

### Dataset preview

As a full run takes some time, it can be useful to run a quick preview to get meaning from the data and to get some guesses about the parameters of the full run.

```bash
baysor preview [-x X_COL -y Y_COL --gene GENE_COL -c config.toml -o OUTPUT_PATH] MOLECULES_FILE
```

Here:

- `MOLECULES_FILE` CSV or Parquet file, which contains information about *x* and *y* positions and gene assignment for each molecule
- Parameters `X_COL`, `Y_COL` and `GENE_COL` must specify the corresponding column names. Default values are "x", "y" and "gene" correspondingly
- `OUTPUT_PATH` determines the path to the output html file with the diagnostic plots

### Full run

#### Normal run

To run the algorithm on your data, use

```bash
baysor run [-s SCALE -x X_COL -y Y_COL -z Z_COL --gene GENE_COL] -c config.toml MOLECULES_FILE [PRIOR_SEGMENTATION]
```

Here:

- `MOLECULES_FILE` must contain information about *x* and *y* positions and gene assignment for each molecule
- `PRIOR_SEGMENTATION` is optional molecule segmentation obtained from another method (see [Using prior segmentation](#using-prior-segmentation))
- Parameters X_COL, Y_COL, Z_COL and GENE_COL must specify the corresponding column names. Default values are "x", "y", "z" and "gene" correspondingly.
- `SCALE` is a crucial parameter and must be approximately equal to the expected cell radius in the same units as "x", "y" and "z". In general, it's around 5-10 micrometers, and the preview run can be helpful to determine it for a specific dataset (by eye, for now).

To see the full list of command-line options run

```bash
baysor run --help
```

For more info see [examples](https://github.com/kharchenkolab/Baysor/tree/master/examples) (though probably are out-of-date). <!-- TODO: fix it -->

For the description of all config parameters, see [example_config.toml](https://github.com/kharchenkolab/Baysor/blob/master/configs/example_config.toml). <!-- TODO: check that it's up to date -->

#### Using a prior segmentation

In some cases, you may want to use another segmentation as a prior for Baysor. The most popular case is having a segmentation based on DAPI/poly-A stainings: such information helps to understand where nuclei are positioned, but it's often quite imprecise. To take this segmentation into account you can pass it as the second positional argument to Baysor:

```bash
baysor run [ARGS] MOLECULES_FILE [PRIOR_SEGMENTATION]
```

Here, `PRIOR_SEGMENTATION` can be a path to a binary image with a segmentation mask, an image with integer cell segmentation labels or a column name in the `MOLECULES_FILE` with integer cell assignment per molecule (`0` value means no assignment). In the latter case, the column name must have `:` prefix, e.g. for column `cell` you should use `baysor run [ARGS] molecules.csv :cell`. In case the image is too big to be stored in the tiff format, Baysor supports MATLAB '.mat' format: it should contain a single field with an integer matrix for either a binary mask or segmentation labels. When loading the segmentation, Baysor filters segments that have less than `min-molecules-per-segment` molecules. It can be set in the toml config, and the default value is `min-molecules-per-segment = min-molecules-per-cell / 4`. **Note:** only CSV column prior is currently supported for 3D segmentation.

To specify the expected quality of the prior segmentation you may use `prior-segmentation-confidence` parameter. The value `0.0` makes the algorithm ignore the prior, while the value `1.0` restricts the algorithm from contradicting the prior. Prior segmentation is mainly needed for the cases where gene expression signal is not enough, e.g. with very sparse protocols (such as ISS or DARTFISH). Another potential use case is high-quality data with a visible sub-cellular structure. In these situations, setting `prior-segmentation-confidence > 0.7` is recommended. Otherwise, the default value `0.2` should work well.

##### Segmenting stains

If you have a non-segmented DAPI image, the simplest way to segment it would go through the following steps [ImageJ](https://fiji.sc/):

1. Open the image (File -> Open)
2. Go to Image -> Type and pick "8-bit"
3. Run Process -> Filters -> Gaussian Blur, using Sigma = 1.0. *The value can vary, depending on your DAPI, but 1.0 generally works fine.*
4. Run Image -> Adjust -> Auto Threshold, using Method = Default. *Different methods can give the best results for different cases. Often "Mean" also works well.*
5. Run Process -> Binary -> Watershed
6. Save the resulting image in the .tif

Another promising tool is [CellPose](https://github.com/mouseland/cellpose), however, it may require some manual labeling to fine-tune the network.

#### Segmenting cells with pronounced intracellular structure

High-resolution protocols, such as MERFISH or seq-FISH, can capture the intracellular structure. Most often, it would mean a pronounced difference between nuclear and cytoplasmic gene composition. By default, such differences would push Baysor to recognize compartments as different cells. However, if some compartment-specific genes are known, they may be used to mitigate the situation. These genes can be specified through `--config.segmentation.nuclei-genes` and `--config.segmentation.cyto-genes` options, *e.g.*:

```julia
baysor run -m 30 --n-clusters=1 -s 30 --scale-std=50% --config.segmentation.nuclei-genes=Neat1 --config.segmentation.cyto-genes=Apob,Net1,Slc5a1,Mptx2 --config.data.exclude-genes='Blank*' ./molecules.csv
```

Please, notice that it's highly recommended to set `--n-clusters=1`, so molecule clustering would not be affected by compartment differences.

**Note.** Currently, there is no automated way to determine such compartment-specific genes. So, the only way we can suggest is interactive explaration of data. In theory, it should be straightforward to infer such information from DAPI and poly-A stains, however, it is not implemented yet. If you have a particular need for such functionality, please submit an issue with the description of your experimental setup.

#### Outputs

Segmentation results:
- ***segmentation_counts.loom*** or ***segmentation_counts.tsv*** (depends on `--count-matrix-format`): count matrix with segmented stats. In the case of loom format, column attributes also contain the same info as ***segmentation_cell_stats.csv***.
- ***segmentation.csv***: segmentation info per molecule:
  - `confidence`: probability of a molecule to be real (i.e. not noise)
  - `cell`: id of the assigned cell. Value "" corresponds to noise.
  - `cluster`: id of the molecule cluster
  - `assignment_confidence`: confidence that the molecule is assigned to a correct cell
  - `is_noise`: shows whether molecule was assigned to noise *(it equals `true` if and only if `cell` == "")*
  - `ncv_color`: RGB code of the neighborhood composition coloring
- ***segmentation_cell_stats.csv***: diagnostic info about cells. The following parameters can be used to filter low-quality cells:
  - `area`: area of the convex hull around the cell molecules
  - `avg_confidence`: average confidence of the cell molecules
  - `density`: the number of molecules in a cell divided by the cell area
  - `elongation`: ratio of the two eigenvalues of the cell covariance matrix
  - `n_transcripts`: number of molecules per cell
  - `avg_assignment_confidence`: average assignment confidence per cell. Cells with low `avg_assignment_confidence` have a much higher chance of being an artifact.
  - `max_cluster_frac` *(only if `n-clusters > 1`)*: fraction of the molecules coming from the most popular cluster. Cells with low `max_cluster_frac` are often doublets.
  - `lifespan`: number of iterations the given component exists. The maximal `lifespan` is clipped proportionally to the total number of iterations. Components with a short lifespan likely correspond to noise.

Visualization:
<<<<<<< HEAD
- ***segmentation_polygons.json***: polygons used for visualization in GeoJSON format. In the case of 3D segmentation, it is an array of GeoJSON polygons per z-plane, as well as "2d" polygons.
=======
- ***segmentation_polygons.json***: polygons used for visualization in GeoJSON format. In the case of 3D segmentation, it is an array of GeoJSON polygons per z-plane, as well as "joint" polygons. *Shown only if `--save-polygons=geojson` is set*.
    - In details, the file contains an array of dictionaries (one per z-slice), each of which representing a `GeometryCollection`. For 2D data it's just a single dictionary with a `GeometryCollection`.
    - Each `GeometryCollection` has its z-level specified in `z`, and the one with `z` set to `joint` has polygons for all molecules projected to 2D.
    - Each `GeometryCollection` has a field `geometries`, which is an array of polygons with `cell` field set to cell ids and `coordinates` set to its coordinates.
>>>>>>> eaa4b28f
- ***segmentation_diagnostics.html***: visualization of the algorithm QC. *Shown only when `-p` is set.*
- ***segmentation_borders.html***: visualization of cell borders for the dataset colored by local gene expression composition (first part) and molecule clusters (second part). *Shown only when `-p` is set.*

Other:
- ***segmentation_params.dump.toml***: aggregated parameters from the config and CLI

#### Choice of parameters

Most important parameters:

- `scale` is the most sensitive parameter, which specifies the expected radius of a cell. It doesn't have to be precise, but the wrong setup can lead to over- or under-segmentation. This parameter is inferred automatically if cell centers are provided.
- `min-molecules-per-cell` is the number of molecules, required for a cell to be considered as real. It really depends on the protocol. For instance, for ISS it's fine to set it to 3, while for MERFISH it can require hundreds of molecules.

Some other sensitive parameters (normally, shouldn't be changed):

- `new-component-weight` is proportional to the probability of generating a new cell for a molecule, instead of assigning it to one of the existing cells. More precisely, the probability to assign a molecule to a particular cell linearly depends on the number of molecules, already assigned to this cell. And this parameter is used as the number of molecules for a cell, which is just generated for this new molecule. The algorithm is robust to small changes in this parameter. And normally values in the range of 0.1-0.9 should work fine. Smaller values would lead to slower convergence of the algorithm, while larger values force the emergence of a large number of small cells on each iteration, which can produce noise in the result. In general, the default value should work well.

Run parameters:

- `--config.segmentation.n-cells-init` expected number of cells in data. This parameter influence only the convergence speed of the algorithm. It's better to set larger values than smaller ones.
- `--config.segmentation.iters` number of iterations for the algorithm. **At the moment, no convergence criteria are implemented, so it will work exactly `iters` iterations**. Thus, too small values would lead to non-convergence of the algorithm, while larger ones would just increase working time. Optimal values can be estimated by the convergence plots, produced among the results.


### Extract NCVs (neighborhood composition vectors)

To extract NCVs you need to run:

```bash
baysor segfree [-x X_COL -y Y_COL --gene GENE_COL -c config.toml -o OUTPUT_PATH] MOLECULES_FILE
```

The results will be stored in [loom format](https://linnarssonlab.org/loompy/format/index.html) with `/matrix` corresponding to the NCV matrix and `/col_attrs/ncv_color` showing the NCV color.

### Multi-threading

All running options support some basic multi-threading. To enable it, set `JULIA_NUM_THREADS` environment variable before running the script You can either do it globally by running `export JULIA_NUM_THREADS=13` or for an individual command:

```bash
JULIA_NUM_THREADS=13 baysor run -m 30 -s 30 ./molecules.csv
```

## Advanced configuration

The pipeline options are described in the CLI help. Run `baysor --help` or the corresponding command like `baysor run --help` for the list of main options.

However, there are additional parameters that can be specified through the TOML config. See [example_config.toml](./configs/example_config.toml) for their description. All parameters from the config can also be passed through the command line. For example, to set `exclude_genes` from the `data` section you need to pass `--config.data.exclude-genes='Blank*,MALAT1'` parameter. Please, keep in mind that the CLI parameters require replacing all underscores (`_`) with `-`.

For more details on the syntax for CLI arguments, see the [Comonicon documentation](https://comonicon.org/stable/conventions/#Syntax-and-Conventions). TL;DR, possible spelling options are: `--x-column X` or `-x X`, also `--x-column=X` or `-nX`. And if you're using strings with unusual symbols like `*` or `?`, it's better to have them in quotes: `--config.data.exclude-genes='Blank*'`.

## Citation

If you find Baysor useful for your publication, please cite:

```
Petukhov V, Xu RJ, Soldatov RA, Cadinu P, Khodosevich K, Moffitt JR & Kharchenko PV.
Cell segmentation in imaging-based spatial transcriptomics.
Nat Biotechnol (2021). https://doi.org/10.1038/s41587-021-01044-w
```<|MERGE_RESOLUTION|>--- conflicted
+++ resolved
@@ -197,14 +197,7 @@
   - `lifespan`: number of iterations the given component exists. The maximal `lifespan` is clipped proportionally to the total number of iterations. Components with a short lifespan likely correspond to noise.
 
 Visualization:
-<<<<<<< HEAD
 - ***segmentation_polygons.json***: polygons used for visualization in GeoJSON format. In the case of 3D segmentation, it is an array of GeoJSON polygons per z-plane, as well as "2d" polygons.
-=======
-- ***segmentation_polygons.json***: polygons used for visualization in GeoJSON format. In the case of 3D segmentation, it is an array of GeoJSON polygons per z-plane, as well as "joint" polygons. *Shown only if `--save-polygons=geojson` is set*.
-    - In details, the file contains an array of dictionaries (one per z-slice), each of which representing a `GeometryCollection`. For 2D data it's just a single dictionary with a `GeometryCollection`.
-    - Each `GeometryCollection` has its z-level specified in `z`, and the one with `z` set to `joint` has polygons for all molecules projected to 2D.
-    - Each `GeometryCollection` has a field `geometries`, which is an array of polygons with `cell` field set to cell ids and `coordinates` set to its coordinates.
->>>>>>> eaa4b28f
 - ***segmentation_diagnostics.html***: visualization of the algorithm QC. *Shown only when `-p` is set.*
 - ***segmentation_borders.html***: visualization of cell borders for the dataset colored by local gene expression composition (first part) and molecule clusters (second part). *Shown only when `-p` is set.*
 

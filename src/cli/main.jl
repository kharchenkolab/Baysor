--- conflicted
+++ resolved
@@ -57,12 +57,7 @@
         n_clusters::Int=config.segmentation.n_clusters,
         prior_segmentation_confidence::Float64=config.segmentation.prior_segmentation_confidence,
 
-<<<<<<< HEAD
-        # TODO: update the part on `nuclei_genes` and `cyto_genes` in the help and in the tutorial
         output::String="segmentation.csv", plot::Bool=false, save_polygons::String="false",
-=======
-        output::String="segmentation.csv", plot::Bool=false, save_polygons::String="false", no_ncv_estimation::Bool=false,
->>>>>>> c9979f91
         count_matrix_format::String="loom"
     )
 

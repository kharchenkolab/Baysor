import HDF5
import JSON
import LinearAlgebra: Adjoint
using ProgressMeter
using StatsBase: denserank

Polygons = Union{Dict{Int, Matrix{T}}, Dict{String, Dict{Int, Matrix{T}}}} where T <: Real

function parse_prior_assignment(pos_data::Matrix{Float64}, prior_segmentation::Vector; col_name::Symbol, min_molecules_per_segment::Int, min_mols_per_cell::Int)
    try
        prior_segmentation = Int.(prior_segmentation);
    catch
        error("The prior segmentation column '$col_name' must be of integer type")
    end
    if minimum(prior_segmentation) < 0
        error("The prior segmentation column '$col_name' must not contain negative numbers")
    end

    prior_segmentation = denserank(prior_segmentation) .- 1
    filter_segmentation_labels!(prior_segmentation, min_molecules_per_segment=min_molecules_per_segment)
    scale, scale_std = estimate_scale_from_assignment(pos_data, prior_segmentation; min_mols_per_cell=min_mols_per_cell)

    return prior_segmentation, scale, scale_std
end

# TODO: move it to CLI
function load_prior_segmentation(file::String, pos_data::Matrix{Float64}; min_molecules_per_segment::Int)
    @info "Loading segmentation mask..."

    prior_seg_labels = load_segmentation_mask(file)
    prior_segmentation = Int.(staining_value_per_transcript(pos_data, prior_seg_labels));
    filter_segmentation_labels!(prior_seg_labels, prior_segmentation; min_molecules_per_segment=min_molecules_per_segment)
    GC.gc()

    scale, scale_std = estimate_scale_from_centers(prior_seg_labels)
    @info "Done"

    return prior_segmentation, prior_seg_labels, scale, scale_std
end

### Data

save_segmented_df(segmented_df::DataFrame, file::String) =
    CSV.write(file, segmented_df[sortperm(segmented_df.molecule_id), :])

save_cell_stat_df(cell_stat_df::DataFrame, file::String) =
    CSV.write(file, cell_stat_df)

save_molecule_counts(counts::DataFrame, file::Union{String, Nothing}) =
    save_molecule_counts(counts, names(counts), file)

function save_molecule_counts(counts::Union{AbstractDataFrame, AbstractMatrix}, gene_names::Vector{String}, file::Union{String, Nothing})::String
    st = isnothing(file) ? IOBuffer() : open(file, "w")

    println(st, join(gene_names, "\t"))
    for r in eachrow(counts)
        println(st, join(["$v" for v in r], '\t'))
    end

    (file === nothing) && return String(take!(st))

    close(st)
    return file
end


function polygons_to_geojson(polygons::Dict{Int, Matrix{T}} where T <: Real)
    geoms = [Dict("type" => "Polygon", "coordinates" => [collect.(eachrow(p))], "cell" => c) for (c,p) in polygons]
    return Dict("type" => "GeometryCollection", "geometries" => geoms);
end

polygons_to_geojson(polygons::Dict{String, Dict{Int, Matrix{T}}}) where T <:Real =
    [merge!(polygons_to_geojson(poly), Dict("z" => k)) for (k,poly) in polygons]

function save_polygons_to_geojson(polygons::Polygons, file::String)
    open(file, "w") do f
        print(f, JSON.json(polygons_to_geojson(polygons)))
    end
end

function save_polygons(polygons::Polygons; format::String, file::String)
    if lowercase(format) == "geojson"
        save_polygons_to_geojson(polygons, file)
    else
        @warn "Unknown polygon format: $(format)"
    end
end

function save_matrix_to_loom!(matrix::AbstractMatrix{<:Real}, fid::HDF5.File; chunk=min.(size(matrix), 64), compress::Int=3)
    fid["matrix", chunk=chunk, compress=compress] = matrix
end

function save_matrix_to_loom!(
        matrix::Union{Adjoint{T, SparseMatrixCSC{T, T2}}, SparseMatrixCSC{T, T2}} where T<:Real where T2 <: Real, fid::HDF5.File;
        chunk=min.(size(matrix), 64), compress::Int=3
    )
    HDF5.create_dataset(
        fid,
        "matrix",
        eltype(matrix),
        size(matrix);
        chunk=chunk,
        filters=[HDF5.Filters.Shuffle(), HDF5.Filters.Deflate(compress)]
    )

    # @showprogress for (r,c,v) in collect(zip(findnz(SparseMatrixCSC(matrix))...))
    #     fid["matrix"][r, c] = v
    # end
    @showprogress for (i,c) in enumerate(eachcol(SparseMatrixCSC(matrix')))
        fid["matrix"][i,:] = c
    end
end

function save_matrix_to_loom(
        matrix::AbstractMatrix{<:Real}; gene_names::Vector{String}, cell_names::Vector{String}, file_path::String,
        row_attrs::Union{Dict{String, T1}, Nothing} where T1=nothing, col_attrs::Union{Dict{String, T2}, Nothing} where T2=nothing,
        kwargs...
    )
    # Specification: https://linnarssonlab.org/loompy/format/index.html

    if length(gene_names) != size(matrix, 2)
        error("Row attribute gene_names has wrong length ($(length(gene_names)) != $(size(matrix, 2)))")
    end

    if length(cell_names) != size(matrix, 1)
        error("Col attribute cell_names has wrong length ($(length(gene_names)) != $(size(matrix, 1)))")
    end

    HDF5.h5open(file_path, "w") do fid
        save_matrix_to_loom!(matrix, fid; kwargs...)
        HDF5.create_group(fid, "row_attrs")
        HDF5.create_group(fid, "col_attrs")
        HDF5.create_group(fid, "attrs")
        fid["attrs"]["LOOM_SPEC_VERSION"] = "3.0.0"
        fid["row_attrs"]["Name"] = gene_names
        fid["col_attrs"]["CellID"] = Float64.(1:length(cell_names))
        fid["col_attrs"]["Name"] = cell_names
        if row_attrs !== nothing
            for (k,v) in row_attrs
                if length(v) == size(matrix, 1)
                    error("Row attribute $(k) has wrong length ($(length(v)) != $(size(matrix, 1)))")
                end
                fid["row_attrs"][k] = v
            end
        end

        if col_attrs !== nothing
            for (k,v) in col_attrs
                if length(v) == size(matrix, 2)
                    error("Row attribute $(k) has wrong length ($(length(v)) != $(size(matrix, 2)))")
                end
                fid["col_attrs"][k] = v
            end
        end
    end;
end

using ..Utils: DataOptions

# function load_df(args::Dict; kwargs...)
function load_df(coordinates::String, data_opts::DataOptions; kwargs...)
    exclude_genes = split_string_list(data_opts.exclude_genes)

    # TODO: fix Symbol when Configurations are fixed. Also replace this whole call with `to_dict(data_opts)...`
    df_spatial, gene_names = load_df(
        coordinates; x_col=Symbol(data_opts.x), y_col=Symbol(data_opts.y), z_col=Symbol(data_opts.z), gene_col=Symbol(data_opts.gene),
        min_molecules_per_gene=data_opts.min_molecules_per_gene, exclude_genes=exclude_genes,
        drop_z=data_opts.force_2d, kwargs...
    )

    @info "Loaded $(size(df_spatial, 1)) transcripts, $(length(gene_names)) genes."

    if size(df_spatial, 1) != size(unique(df_spatial), 1)
        @warn "$(size(df_spatial, 1) - size(unique(df_spatial), 1)) records are duplicates. You may need to filter them beforehand."
    end

    return df_spatial, gene_names, size(df_spatial, 1)
end

function save_segmentation_results(
        segmented_df::DataFrame, cell_stat_df::DataFrame, cm::SparseMatrixCSC{<:Real, Int}, polygons::Union{Polygons, Nothing},
        out_paths::OutputPaths; poly_format::String, gene_names::Vector{String}, matrix_format::Symbol=:loom
    )
    isempty(out_paths.segmented_df) || save_segmented_df(segmented_df, out_paths.segmented_df);
    isempty(out_paths.cell_stats) || save_cell_stat_df(cell_stat_df, out_paths.cell_stats);

    if matrix_format == :loom
        save_matrix_to_loom(
            cm'; gene_names=gene_names, cell_names=cell_stat_df.cell,
            col_attrs=Dict(String(cn) => cell_stat_df[!,cn] for cn in propertynames(cell_stat_df) if cn != :cell),
            file_path=out_paths.counts
        )
    elseif matrix_format == :tsv
        save_molecule_counts(cm, gene_names, out_paths.counts)
    else
        error("Unknown matrix format: $(matrix_format). Only :loom and :tsv are supported.")
    end

    if (poly_format !== "false") && (polygons !== nothing)
        save_polygons(polygons; format=poly_format, file=out_paths.polygons)
    end
end

function load_prior_segmentation!(
        path::String, df_spatial::DataFrame, pos_data::Matrix{Float64};
        min_molecules_per_segment::Int, min_mols_per_cell::Int
    )

    length(path) > 0 || error("Prior segmentation file path is empty")
    if path[1] == ':'
        prior_col = Symbol(path[2:end])
        prior_seg, scale, scale_std = parse_prior_assignment(
            pos_data, df_spatial[!, prior_col]; col_name=prior_col,
            min_molecules_per_segment=min_molecules_per_segment, min_mols_per_cell=min_mols_per_cell
        )
        prior_seg_labels = nothing
    else
        prior_seg, prior_seg_labels, scale, scale_std = load_prior_segmentation(
            path, pos_data; min_molecules_per_segment=min_molecules_per_segment
        )
    end

    df_spatial[!, :prior_segmentation] = prior_seg
<<<<<<< HEAD
=======

>>>>>>> b0c80faf
    return prior_seg_labels, scale, scale_std
end<|MERGE_RESOLUTION|>--- conflicted
+++ resolved
@@ -221,9 +221,6 @@
     end
 
     df_spatial[!, :prior_segmentation] = prior_seg
-<<<<<<< HEAD
-=======
-
->>>>>>> b0c80faf
+
     return prior_seg_labels, scale, scale_std
 end
using StatsBase: countmap
using StaticArrays

"""
Check if an array of `points` are inside a triangle defined by its vertex coordinates `tri`.

Returns the number of points that are inside the triangle.
"""
function get_n_points_in_triangle(points::AbstractMatrix{Float64}, tri::SMatrix{2, 3, Float64})
    size(points, 2) > 0 || return 0
    a = tri[:,1]
    v0 = tri[:,3] .- a
    v1 = tri[:,2] .- a

    dot00 = dot(v0, v0)
    dot01 = dot(v0, v1)
    dot11 = dot(v1, v1)

    n_inner_points = 0

    # Calculate barycentric coordinates for each point
    for i in 1:size(points, 2)
        v2 = SVector{2}(points[1, i] - a[1], points[2, i] - a[2])

        dot02 = dot(v0, v2)
        dot12 = dot(v1, v2)

        # Compute barycentric coordinates
        inv_denom = 1.0 / (dot00 * dot11 - dot01 * dot01)
        u = (dot11 * dot02 - dot01 * dot12) * inv_denom
        v = (dot00 * dot12 - dot01 * dot02) * inv_denom

        # Check if point is in the triangle
        n_inner_points += (u >= 0) && (v >= 0) && (u + v < 1)
    end

    return n_inner_points
end

function grid_borders_per_label(grid_labels::Matrix{<:Unsigned})
    d_cols = [-1 0 1 0]
    d_rows = [0 1 0 -1]
    borders_per_label = [Vector{UInt32}[] for _ in 1:maximum(grid_labels)]

    for row in 1:size(grid_labels, 1)
        for col in 1:size(grid_labels, 2)
            cur_label = grid_labels[row, col];
            cur_label > 0 || continue

            for (d_row, d_col) in zip(d_rows, d_cols)
                n_row = row + d_row
                n_col = col + d_col

                if (
                        (n_row < 1) || (n_col < 1) ||
                        (n_row > size(grid_labels, 1)) || (n_col > size(grid_labels, 2)) ||
                        (grid_labels[n_row, n_col] != cur_label)
                    )
                    push!(borders_per_label[cur_label], [col, row])
                    break
                end
            end
        end
    end

    return borders_per_label
end


function extract_triangle_verts(tess::VD.DelaunayTessellation2D; closed::Bool=true)
    triangles = Vector{Int}[]
    vert_fs = closed ? [VD.geta, VD.getb, VD.getc, VD.geta] : [VD.geta, VD.getb, VD.getc]
    for tr in tess
        push!(triangles, [geti(f(tr)) for f in vert_fs])
    end
    return triangles
end

function extract_border_edges(triangle_point_ids::Vector{Vector{Int}})
    !isempty(triangle_point_ids) || return Vector{Int}[]

    edges::Vector{Vector{Int}} = vcat([[ps[ids] for ids in [[1, 2], [2, 3], [3, 1]]] for ps in triangle_point_ids]...)
    edge_counts = countmap(sort.(edges))
    border_edges = [e for (e,n) in edge_counts if n == 1];
    border_edges = [e for e in edges if (e in border_edges) || ([e[2], e[1]] in border_edges)];
    return border_edges
end

function extract_cell_border(
        points::Vector{IndexedPoint2D}, pos_data::Matrix{Float64}, cell_labels::Vector{Int}, cell_id::Int;
        max_iters::Int=100, id_map::Union{Dict{Int, Int}, Nothing}=nothing
    )
    cell_mask = (cell_labels .== cell_id)
    cell_points = points[cell_mask]
    c_other_pos = pos_data[:, .!cell_mask]

    c_tess = VD.DelaunayTessellation2D(length(cell_points), IndexedPoint2D());
    push!(c_tess, cell_points);

    c_triangles = extract_triangle_verts(c_tess; closed=false)
    if id_map !== nothing
        c_triangles = [[id_map[i] for i in t] for t in c_triangles]
    end

    edges_per_tri = [[fsort(ps[i1], ps[i2]) for (i1, i2) in [(1, 2), (2, 3), (3, 1)]] for ps in c_triangles];
    edge_counts = countmap(vcat(edges_per_tri...));

    n_borders_per_node = Dict{Int, Int}() # Used to avoid loops after triangle filtering
    for ((s,e), n) in edge_counts
        n == 1 || continue
        n_borders_per_node[s] = get(n_borders_per_node, s, 0) + 1
        n_borders_per_node[e] = get(n_borders_per_node, e, 0) + 1
    end

    border_triangles = Int[]
    is_excluded = falses(length(edges_per_tri))

    for i in 1:max_iters
        converged = true
        empty!(border_triangles)
        for (i,(tri,es)) in enumerate(zip(c_triangles, edges_per_tri))
            is_excluded[i] && continue

            n_borders = 0
            for e in es
                n_borders += (edge_counts[e] == 1) # border triangle
            end

            (n_borders > 0) || continue
            if (n_borders == 1)
                @views n_inner_points = get_n_points_in_triangle(c_other_pos, SMatrix{2, 3, Float64}(pos_data[:,tri]))
                if n_inner_points > 0
                    skip = false
                    for e in es
                        edge_counts[e] == 2 || continue
                        if sum((get(n_borders_per_node, k, 0) == 2) for k in e) == 2
                            # The condition shows that both nodes of an internal edge are already have other border edges
                            # It means that if we exclude the triangle, we'd have a loop in our polygon
                            push!(border_triangles, i)
                            skip = true
                        end
                    end
                    skip && continue

                    converged = false
                    is_excluded[i] = true
                    for e in es
                        edge_counts[e] -= 1
                        ne = edge_counts[e]

                        for k in e
                            if ne == 0
                                n_borders_per_node[k] -= 1
                            elseif ne == 1
                                n_borders_per_node[k] = get(n_borders_per_node, k, 0) + 1
                            end
                        end
                    end
                end
            else
                push!(border_triangles, i)
            end
        end

        converged && break
        if i == max_iters
            @warn "Polygon filtering didn't converge for cell $cell_id"
        end
    end

    border_edges = [e for (e,n) in edge_counts if n == 1];

    !isempty(border_edges) || return Int[]
    return border_edges_to_poly(border_edges)
end

function border_edges_to_poly(border_edges::Vector{<:Union{Vector{Int}, Tuple{Int, Int}}}; max_border_len::Int=10000)
    (length(border_edges) > 2) || return Int[]

    bes = border_edges
    border_edges = Dict{Int, Tuple{Int, Int}}()
    for (a,b) in bes
        if a in keys(border_edges)
            border_edges[a] = (border_edges[a][1], b)
        else
            border_edges[a] = (b, 0)
        end

        if b in keys(border_edges)
            border_edges[b] = (border_edges[b][1], a)
        else
            border_edges[b] = (a, 0)
        end
    end

    ce = start = first(keys(border_edges))
    pe = 0
    border_poly = [start]

    for _ in 1:max_border_len
        a,b = border_edges[ce]
        ce, pe = ((a == pe) ? b : a), ce

        push!(border_poly, ce)
        (ce == start) && return border_poly
    end

    @show bes
    @warn "Can't build border for a polygon of size $(length(border_edges))" # should never happen
    return Int[]
end

function get_boundary_box_per_cell(pos_data::Matrix{Float64}, assignment::Vector{Int})
    ids_per_cell = split_ids(assignment .+ 1, drop_zero=true)[2:end];
    @views bbox_per_cell = [
        (
            isempty(ids) ?
            Tuple{Float64, Float64}[] :
            [val_range(pos_data[ri, ids]) for ri in 1:2]
        ) for ids in ids_per_cell
    ];

    return bbox_per_cell
end

function extract_ids_per_bbox(xv::Vector{Float64}, yv::Vector{Float64}, bbox_per_cell::Vector{Vector{Tuple{Float64, Float64}}})
    xord = sortperm(xv)
    xv = xv[xord]
    yv = yv[xord]

    ids_per_cell = [Int[] for _ in 1:length(bbox_per_cell)]
    @threads for ci in 1:length(bbox_per_cell)
        bb = bbox_per_cell[ci]
        !isempty(bb) || continue

        (xs, xe), (ys, ye) = bb
        x_range_start = searchsortedfirst(xv, xs)
        for mi in x_range_start:length(xv)
            x = xv[mi]
            y = yv[mi]

            (x <= xe) || break

            if (y >= ys) && (y <= ye)
                push!(ids_per_cell[ci], xord[mi])
            end
        end
    end

    return ids_per_cell
end

function boundary_polygons_from_grid(grid_labels::Matrix{<:Unsigned}; grid_step::Int=1)
    borders_per_label = grid_borders_per_label(grid_labels);
    polys = Matrix{Float64}[]
    for bords in borders_per_label
        if size(bords, 1) < 2
            push!(polys, Float64[;;])
            continue
        end
        c_coords =Float64.(hcat(bords...));
        tess = adjacency_list(c_coords, adjacency_type=:triangulation, filter=false, return_tesselation=true)[1];
        poly_ids = extract_triangle_verts(tess) |> extract_border_edges |> border_edges_to_poly;
        push!(polys, Matrix((c_coords[:,poly_ids] .* grid_step)'))
    end

    return polys
end

boundary_polygons(bm_data::BmmData) = boundary_polygons(position_data(bm_data), bm_data.assignment)

<<<<<<< HEAD
function boundary_polygons(pos_data::Matrix{Float64}, cell_labels::Vector{<:Integer}; cell_names::Union{Vector{String}, Nothing}=nothing)
    if size(pos_data, 1) == 3
        pos_data = pos_data[1:2,:]
    elseif size(pos_data, 1) != 2
        @error "Only 2D and 3D data is supported"
=======
function boundary_polygons(pos_data::Matrix{Float64}, cell_labels::Vector{<:Integer})
    if size(pos_data, 1) > 2
        pos_data = pos_data[1:2,:]
    end

    if size(pos_data, 2) < 3
        return Dict{Int, Matrix{Float64}}()
>>>>>>> 8e988ea4
    end

    points = normalize_points(pos_data)
    points = [IndexedPoint2D(p[1], p[2], i) for (i,p) in enumerate(eachcol(points))];

    bbox_per_cell = get_boundary_box_per_cell(pos_data, cell_labels);
    ids_per_bbox = extract_ids_per_bbox(pos_data[1,:], pos_data[2,:], bbox_per_cell);

    # cell_borders = Dict{Int, Matrix{Float64}}()
    cell_borders = [Matrix{Float64}([;;]) for _ in 1:length(ids_per_bbox)]
    @threads for cid in 1:length(ids_per_bbox)
        mids = ids_per_bbox[cid]
        !isempty(mids) || continue

        cpd = pos_data[:, mids]
        clabs = cell_labels[mids]
        mid_map = Dict(si => ti for (ti,si) in enumerate(mids))

        cbord = extract_cell_border(points[mids], cpd, clabs, cid; id_map=mid_map)
        !isempty(cbord) || continue

        cell_borders[cid] = Matrix(cpd[:,cbord]')
    end

    if cell_names == nothing
        cell_names = 1:length(cell_borders)
    else
        cell_names = get.(Ref(cell_names), cell_labels, "")
    end

    return Dict(cid => cb for (cid,cb) in zip(cell_names, cell_borders) if !isempty(cb))
end

<<<<<<< HEAD
function boundary_polygons_auto(pos_data::Matrix{Float64}, assignment::Vector{<:Integer}; estimate_per_z::Bool, cell_names::Union{Vector{String}, Nothing}=nothing)
    @info "Estimating boundary polygons"
=======
function boundary_polygons_auto(pos_data::Matrix{Float64}, assignment::Vector{<:Integer}; estimate_per_z::Bool, verbose=true)
    verbose && @info "Estimating boundary polygons"
>>>>>>> 8e988ea4

    poly_joint = boundary_polygons(pos_data, assignment; cell_names);

    if !estimate_per_z || size(pos_data, 1) == 2
        return poly_joint, poly_joint
    end

    z_coords = @view pos_data[3,:]
    z_vals = sort(unique(z_coords))
    if length(z_vals) > (size(pos_data, 2) / 100)
<<<<<<< HEAD
        @warn "To many values of z ($(length(z_vals))). Using 2D polygons"
=======
        @warn "To many values of z. Using 2D polygons"
>>>>>>> 8e988ea4
        return poly_joint, poly_joint
    end

    mask_per_z = [(z_coords .≈ z) for z in z_vals]
<<<<<<< HEAD
    poly_per_z = progress_map(
        mask -> boundary_polygons(pos_data[:, mask], assignment[mask]; cell_names),
=======

    pmap = verbose ? progress_map : map
    poly_per_z = pmap(
        mask -> boundary_polygons(pos_data[:,mask], assignment[mask]),
>>>>>>> 8e988ea4
        mask_per_z
    );
    poly_per_z = Dict("$k" => p for (k,p) in zip(z_vals, poly_per_z))
    poly_per_z["joint"] = poly_joint

    return poly_joint, poly_per_z
end
<|MERGE_RESOLUTION|>--- conflicted
+++ resolved
@@ -269,21 +269,15 @@
 
 boundary_polygons(bm_data::BmmData) = boundary_polygons(position_data(bm_data), bm_data.assignment)
 
-<<<<<<< HEAD
 function boundary_polygons(pos_data::Matrix{Float64}, cell_labels::Vector{<:Integer}; cell_names::Union{Vector{String}, Nothing}=nothing)
     if size(pos_data, 1) == 3
         pos_data = pos_data[1:2,:]
     elseif size(pos_data, 1) != 2
         @error "Only 2D and 3D data is supported"
-=======
-function boundary_polygons(pos_data::Matrix{Float64}, cell_labels::Vector{<:Integer})
-    if size(pos_data, 1) > 2
-        pos_data = pos_data[1:2,:]
     end
 
     if size(pos_data, 2) < 3
         return Dict{Int, Matrix{Float64}}()
->>>>>>> 8e988ea4
     end
 
     points = normalize_points(pos_data)
@@ -317,13 +311,8 @@
     return Dict(cid => cb for (cid,cb) in zip(cell_names, cell_borders) if !isempty(cb))
 end
 
-<<<<<<< HEAD
 function boundary_polygons_auto(pos_data::Matrix{Float64}, assignment::Vector{<:Integer}; estimate_per_z::Bool, cell_names::Union{Vector{String}, Nothing}=nothing)
-    @info "Estimating boundary polygons"
-=======
-function boundary_polygons_auto(pos_data::Matrix{Float64}, assignment::Vector{<:Integer}; estimate_per_z::Bool, verbose=true)
     verbose && @info "Estimating boundary polygons"
->>>>>>> 8e988ea4
 
     poly_joint = boundary_polygons(pos_data, assignment; cell_names);
 
@@ -334,24 +323,15 @@
     z_coords = @view pos_data[3,:]
     z_vals = sort(unique(z_coords))
     if length(z_vals) > (size(pos_data, 2) / 100)
-<<<<<<< HEAD
         @warn "To many values of z ($(length(z_vals))). Using 2D polygons"
-=======
-        @warn "To many values of z. Using 2D polygons"
->>>>>>> 8e988ea4
         return poly_joint, poly_joint
     end
 
     mask_per_z = [(z_coords .≈ z) for z in z_vals]
-<<<<<<< HEAD
-    poly_per_z = progress_map(
-        mask -> boundary_polygons(pos_data[:, mask], assignment[mask]; cell_names),
-=======
 
     pmap = verbose ? progress_map : map
     poly_per_z = pmap(
-        mask -> boundary_polygons(pos_data[:,mask], assignment[mask]),
->>>>>>> 8e988ea4
+        mask -> boundary_polygons(pos_data[:, mask], assignment[mask]; cell_names),
         mask_per_z
     );
     poly_per_z = Dict("$k" => p for (k,p) in zip(z_vals, poly_per_z))
